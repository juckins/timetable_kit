# Data directories for timetable_kit
stations/
station_stats/
gtfs/

# Typical downloaded GTFS files for timetable_kit
# & generated merged GTFS files
GTFS.zip
gtfs.zip
greyhound.zip

# Generated output files for timetable_kit
bad_stations.csv
stations.csv
output/

# Working files for Nano editor
.*.swp

# Byte-compiled / optimized / DLL files
__pycache__/
*.py[cod]
*$py.class

# C extensions
*.so

# Distribution / packaging
.Python
build/
develop-eggs/
dist/
downloads/
eggs/
.eggs/
lib/
lib64/
parts/
sdist/
var/
wheels/
pip-wheel-metadata/
share/python-wheels/
*.egg-info/
.installed.cfg
*.egg
MANIFEST

# PyInstaller
#  Usually these files are written by a python script from a template
#  before PyInstaller builds the exe, so as to inject date/other infos into it.
*.manifest
*.spec

# Installer logs
pip-log.txt
pip-delete-this-directory.txt

# Unit test / coverage reports
htmlcov/
.tox/
.nox/
.coverage
.coverage.*
.cache
nosetests.xml
coverage.xml
*.cover
*.py,cover
.hypothesis/
.pytest_cache/

# Translations
*.mo
*.pot

# Django stuff:
*.log
local_settings.py
db.sqlite3
db.sqlite3-journal

# Flask stuff:
instance/
.webassets-cache

# Scrapy stuff:
.scrapy

# Sphinx documentation
docs/_build/

# PyBuilder
target/

# Jupyter Notebook
.ipynb_checkpoints

# IPython
profile_default/
ipython_config.py

# pyenv
.python-version

# pipenv
#   According to pypa/pipenv#598, it is recommended to include Pipfile.lock in version control.
#   However, in case of collaboration, if having platform-specific dependencies or dependencies
#   having no cross-platform support, pipenv may install dependencies that don't work, or not
#   install all needed dependencies.
#Pipfile.lock

# PEP 582; used by e.g. github.com/David-OConnor/pyflow
__pypackages__/

# Celery stuff
celerybeat-schedule
celerybeat.pid

# SageMath parsed files
*.sage.py

# Environments
.env
.venv
env/
venv/
ENV/
env.bak/
venv.bak/

# Spyder project settings
.spyderproject
.spyproject

# Rope project settings
.ropeproject

# mkdocs documentation
/site

# mypy
.mypy_cache/
.dmypy.json
dmypy.json

# Pyre type checker
.pyre/

<<<<<<< HEAD
# libreoffice calc
.~lock.*.csv

# pdfs generated with the tool
*.pdf
=======
.idea/
>>>>>>> b9049912
<|MERGE_RESOLUTION|>--- conflicted
+++ resolved
@@ -147,12 +147,10 @@
 # Pyre type checker
 .pyre/
 
-<<<<<<< HEAD
+.idea/
+
 # libreoffice calc
 .~lock.*.csv
 
 # pdfs generated with the tool
-*.pdf
-=======
-.idea/
->>>>>>> b9049912
+*.pdf