# timetable_styling.py
# Part of timetable_kit
# Copyright 2021, 2022 Nathanael Nerode.  Licensed under GNU Affero GPL v.3 or later.

"""
Style a timetable.

This module uses Pandas's Styler to apply CSS classes to a timetable;
then renders HTML, including a lot of complicated extra bits.

This uses a bunch of CSS files, and a few HTML files, in the "fragments" folder.
This uses Jinja2, via the load_resources module.

"""

# Other people's packages
import datetime  # for getting today's date for credit on the timetable
import pandas as pd
from pandas.io.formats.style import Styler

# My packages
# This is tricky.
# We need runtime data such as the subpackage for the agency (amtrak, via, etc.)
import timetable_kit.runtime_config

# And we need a shorthand way to refer to it
from timetable_kit.runtime_config import agency as agency

# If we don't use the "as", calls to agency() will "None" out

from timetable_kit import icons
from timetable_kit import text_presentation

from timetable_kit.errors import InputError
from timetable_kit.debug import debug_print
from timetable_kit.tsn import train_spec_to_tsn

# These are for finish_html_timetable
from timetable_kit.load_resources import (
    get_font_css,
    template_environment,
)


def get_time_column_stylings(
    train_spec, route_from_train_spec, output_type="attributes"
):
    """
    Return a set of CSS attributes or classes to style the header of this column, based on the trains_spec.

    train_spec: trip_short_name / train number, maybe with day suffix
    route_from_train_spec: route which takes a tsn and gives the row from the GTFS routes table corresponding to the tsn
    (This is needed because tsn to route mapping is expensive and must be done in the calling function)

    This mostly picks a color.

    If out_type is "attribute", prints the attributes -- used for the header cells.  This is the default.
    If out_type is "class", prints a class instead of an attribute -- used for cells.

    Note that these two colors may be complementary rather than identical.  (But this is not the case right now.)
    """
    if output_type not in ["class", "attributes"]:
        raise InputError("expected class or attributes")

    if agency() is None:
        raise RuntimeError(
            "Internal error, agency not set before calling get_time_column_stylings"
        )

    # Note that Amtrak GTFS data only has route_types:
    # 2 (is a train)
    # 3 (is a bus)
    # TODO: look up the color_css from the color_css_class by reading the template?
    # Currently these have to match up with the colors in templates/
    route_type = route_from_train_spec(train_spec).route_type
    tsn = train_spec_to_tsn(train_spec)
    if route_type == 3:
        # it's a bus!
        color_css = "background-color: honeydew;"
        color_css_class = "color-bus"
    elif agency().is_connecting_service(tsn):
        # it's not a bus, it's a connecting train!
        color_css = "background-color: blanchedalmond;"
        color_css_class = "color-connecting-train"
    elif agency().is_sleeper_train(tsn):
        color_css = "background-color: lavender;"
        color_css_class = "color-sleeper"
    else:
        color_css = "background-color: cornsilk;"
        color_css_class = "color-day-train"
    if output_type == "class":
        return color_css_class
    else:
        return color_css


def style_timetable_for_html(
    timetable, styler_df, table_classes="", table_uuid="main_timetable"
):
    """
    Take a timetable DataFrame, with parallel styler DataFrame, and separate header styler map, and style it for output.

    table_classes is a string of extra CSS classes to add to the table; it will always have 'tt-table'.
    """

    table_classes += " tt-table"
    table_attributes = "".join(['class="', table_classes, '"'])

    # Note that the styler doesn't escape HTML per default --> yay
    # Make the table more readable by not using cell IDs.
    # Load the table attributes up front, to apply the table-wide border attributes
    # I was passing uuid_len=0, but I don't know why
    s0 = Styler(data=timetable, cell_ids=False, table_attributes=table_attributes)
    # N. B. !!! It is essential to have the tt-table class for border-collapse.
    # Border-collapse doesn't work when applied to an ID
    # and must be applied to "table" (not td/th) or to a class defined on a table.

    # Remove headings: index is arbitrary numbers, not interesting to the final reader;
    # column headers aren't elegant enough for us, so we build our own 'header' in the top row
    # s1 = s0.hide_index().hide_columns()

    # Screen readers want column headers.  It is *impossible* to add classes to the column headers,
    # without redoing the Jinja2 template (which we will probably do eventually).  FIXME.

    # We do not want the row headers.
    s1 = s0.hide(axis="index")
    # Apply the styler classes.  This is where the main work is done.
    s2 = s1.set_td_classes(styler_df)

    # Produce HTML.
    # Need to add ARIA role to the table, which means we have to manually define the table class.  SIGH!
    table_attrs = 'class="tt-table" role="main" aria-label="Timetable" '  # FIXME: the aria label should be more specific
    # Specify the ID to avoid it being randomly generated on each run
    styled_timetable_html = s2.to_html(
        table_attributes=table_attrs, table_uuid=table_uuid
    )

    # NOTE That this generates an unwanted blank style sheet...
    unwanted_prefix = """<style type="text/css">
</style>
"""
    styled_timetable_html = styled_timetable_html.removeprefix(unwanted_prefix)
    return styled_timetable_html


def make_header_styling_css(header_styling_list) -> str:
    """
    Given a list of strings, which maps from column numbers (the index) to CSS attributes, return suitable CSS.

    Assumes PANDAS-standard classes col_heading, col0, col1, etc.  I see no other way to do it.  :-(
    """
    accumulated_css = ""
    # The CSS selector is: a descendant of .tt_table which is both th, .col_heading, and .col0 (or whatever number)
    for col_num, attributes in enumerate(header_styling_list):
        this_css = "".join(
            [".tt-table th.col_heading.col", str(col_num), " { ", attributes, " }\n"]
        )
        accumulated_css += this_css
    return accumulated_css


def finish_html_timetable(
    styled_timetable_html,
    header_styling_list,
    *,
    author,
    aux=None,
    for_weasyprint=False,
    box_time_characters=False,
    start_date,
    end_date,
):
    """
    Take the output of style_timetable_for_html and make it a full HTML file with embedded CSS.

    The header_styling_list has CSS attributes (not classes) for each header column
    (indexed by zero-based column number).  This is due to inefficiencies in PANDAS.

    The mandatory "author" argument gives the author of the timetable.
    """

    header_styling_css = make_header_styling_css(header_styling_list)

    if aux is None:
        aux = {}  # Empty dict

    # We need to add the extras to make this a full HTML & CSS file now.
    # We're going to feed the entire aux file through, but we need some defaults
    if "title" not in aux:
        aux["title"] = "A Timetable"

    if "heading" not in aux:
        aux["heading"] = "A Timetable"

    if "landscape" in aux:
        debug_print(1, "Landscape orientation")

    if "key_on_right" in aux:
        debug_print(1, "Key on right")

    ### FONTS
    font_name = "SpartanTT"
    font_size = "6pt"
    font_is_tiny = True

    debugging_fonts = True
    if debugging_fonts:
        # This makes it obvious when a font doesn't load
        backup_font_name = "cursive"
    else:
        backup_font_name = "sans-serif"

    # The @font-face directives:
    fonts_css_list = []
    for font in [font_name]:
        fonts_css_list.append(get_font_css(font))
    font_faces_css = "".join(fonts_css_list)

    ### ICONS

    # For icons as imgs.
    # Get the CSS for styling icons (contains vertical alignment and 1em height/width)
    # This is used every time an icon is inserted...
    icons_css = icons.get_css_for_all_icons()

    # TODO FIXME: add the alternative embedded SVG version.
    # Weasy can't handle SVG references within HTML.
    # Get the hidden SVGs to prepend to the HTML file, which are referenced in the later HTML
    # 'baggage' is the only one so far
    # svg_symbols_html = ""
    # with open(icons_dirname + "suitcase-solid.svg", "r") as baggage_svg_file:
    #     svg_symbols_html += baggage_svg_file.read()

    ### Prepare Jinja template substitution:

    stylesheet_params = {
        "font_faces": font_faces_css,
        "font_name": font_name,
        "backup_font_name": backup_font_name,
        "font_size": font_size,  # 6pt
        "font_is_tiny": font_is_tiny,  # True
        "icons": icons_css,
        "header_styling": header_styling_css,
        "box_time_characters": box_time_characters,
    }

    production_date_str = datetime.date.today().isoformat()
    start_date_str = text_presentation.gtfs_date_to_isoformat(start_date)
    end_date_str = text_presentation.gtfs_date_to_isoformat(end_date)

    html_params = {
        "lang": "en-US",
        "encoding": "utf-8",
        "internal_stylesheet": True,
        "timetable": styled_timetable_html,
        "timetable_kit_url": "https://github.com/neroden/timetable_kit",
        "production_date": production_date_str,
        "start_date": start_date_str,
        "end_date": end_date_str,
        "author": author,
        # FIXME hardcoded Amtrak URL here
        "gtfs_url": "https://www.transit.land/feeds/f-9-amtrak~amtrakcalifornia~amtrakcharteredvehicle",
    }

    # Allows direct icon references in Jinja2
    icon_params = {
        "baggage_icon": icons.get_baggage_icon_html(),
        "accessible_icon": icons.get_accessible_icon_html(),
        "inaccessible_icon": icons.get_inaccessible_icon_html(),
<<<<<<< HEAD
        "sleeper_icon": icons.get_sleeper_icon_html(),
=======
        "bus_icon": icons.get_bus_icon_html(),
>>>>>>> bfeb76bd
    }

    # Dictionary merge, html_params take priority, Python 3.9
    # Not sure about associativity, but we don't plan to have duplicates anyway
    # Throw the entire aux file in
    full_page_params = aux | stylesheet_params | icon_params | html_params

    # debug_params = {i: full_page_params[i] for i in full_page_params if i != "timetable"}
    # debug_print(3, debug_params )

    # Get the Jinja2 template environment (set up in load_resources module)
    # and use it to retrieve the correct template (complete with many includes)...
    page_tpl = template_environment.get_template("page_standard.html")
    # ...then render it.
    finished_timetable_html = page_tpl.render(full_page_params)
    return finished_timetable_html<|MERGE_RESOLUTION|>--- conflicted
+++ resolved
@@ -267,11 +267,8 @@
         "baggage_icon": icons.get_baggage_icon_html(),
         "accessible_icon": icons.get_accessible_icon_html(),
         "inaccessible_icon": icons.get_inaccessible_icon_html(),
-<<<<<<< HEAD
         "sleeper_icon": icons.get_sleeper_icon_html(),
-=======
         "bus_icon": icons.get_bus_icon_html(),
->>>>>>> bfeb76bd
     }
 
     # Dictionary merge, html_params take priority, Python 3.9
