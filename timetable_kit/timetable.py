#! /usr/bin/env python3
# timetable.py
# Part of timetable_kit
# Copyright 2021, 2022 Nathanael Nerode.  Licensed under GNU Affero GPL v.3 or later.

"""
Generate timetables

timetable.py is the main program for generating timetables and related things
timetable.py --help gives documentation
"""

# Other people's packages
import argparse

from pathlib import Path
import os  # for os.getenv
import os.path  # for os.path abilities
import sys  # Solely for sys.path and solely for debugging
import shutil  # To copy files
import json

import pandas as pd
import gtfs_kit
from weasyprint import HTML as weasyHTML
from weasyprint import CSS as weasyCSS

# My packages: Local module imports
# Note namespaces are separate for each file/module
# Also note: python packaging is really sucky for direct script testing.
from timetable_kit.errors import (
    GTFSError,
    NoStopError,
    TwoStopsError,
    NoTripError,
    TwoTripsError,
    InputError,
)
from timetable_kit.debug import set_debug_level, debug_print
from timetable_kit.timetable_argparse import make_tt_arg_parser

# This one monkey-patches gtfs_kit.Feed (sneaky) so must be imported early
from timetable_kit import feed_enhanced

from timetable_kit.feed_enhanced import gtfs_days

# To intialize the feed -- does type changes
from timetable_kit.initialize import initialize_feed

# For reversing the type changes to output GTFS again
from timetable_kit import gtfs_type_cleanup

# This stores critical data supplied at runtime such as the agency subpackage to use.
from timetable_kit import runtime_config

# We call this repeatedly, so give it a shorthand name
from timetable_kit.runtime_config import agency as agency

# If we don't use the "as", calls to "agency()" rather than runtime_config.agency will "None" out
# The actual value of agency will be set up later, after reading the arguments
# It is unsafe to do it here!

# To make it easier to isolate Amtrak dependencies in the main code, we always explicitly call:
# amtrak.special_data
# amtrak.json_stations

from timetable_kit import text_presentation
from timetable_kit import icons

# This is the big styler routine, lots of CSS; keep out of main namespace
from timetable_kit.timetable_styling import (
    get_time_column_stylings,
    style_timetable_for_html,
    finish_html_timetable,
)

from timetable_kit.tsn import (
    train_spec_to_tsn,
    make_trip_id_to_tsn_dict,
    find_tsn_dupes,
    make_tsn_to_trip_id_dict,
    make_tsn_and_day_to_trip_id_dict,
    stations_list_from_tsn,
)

# For calling out to the system to sew individual PDF pages together to one PDF
from timetable_kit import sew_pages

### tt-spec loading and parsing code

### Constant set for the special column names.
### These should not be interpreted as trip_short_names or train numbers.
special_column_names = {
    "",
    "station",
    "stations",
    "services",
    "access",
    "timezone",
}


def load_ttspec_json(filename):
    """Load the JSON file for the tt-spec"""
    path = Path(filename)
    if path.is_file():
        with open(path, "r") as f:
            auxfile_str = f.read()
            aux = json.loads(auxfile_str)
            debug_print(1, "tt-spec JSON file loaded")
            return aux
        print("Shouldn't get here, file load failed.")
    else:
        # Make it blank, basically
        debug_print(1, "No tt-spec JSON file.")
        return {}


def load_ttspec_csv(filename):
    """Load a tt-spec CSV file"""
    ttspec_csv = pd.read_csv(filename, index_col=False, header=None, dtype=str)
    return ttspec_csv


def augment_tt_spec(raw_tt_spec, *, feed, date):
    """
    Fill in the station list for a tt-spec if it has a key code.

    Cell 0,0 is normally blank.
    If it is "Stations of 59", then (a) assume there is only one tt-spec row;
    (b) get the stations for 59 and fill the rows in from that

    Requires a feed and a date (the reference date; the train may change by date).

    Note that this tucks on the end of the tt_spec.  A "second row" for column-options
    will therefore be unaffected.  Other second rows may result in confusing results.
    """
    if pd.isna(raw_tt_spec.iloc[0, 0]):
        # No key code, nothing to do
        return raw_tt_spec
    key_code = str(raw_tt_spec.iloc[0, 0])
    debug_print(3, "Key code: " + key_code)
    if key_code.startswith("stations of "):
        # Filter the feed down to a single date...
        today_feed = feed.filter_by_dates(date, date)

        # Find the train name and possibly filter by day...
        key_train_name = key_code.removeprefix("stations of ")
        for day in gtfs_days:
            if key_train_name.endswith(day):
                key_train_name = key_train_name.removesuffix(day).strip()
                today_feed = today_feed.filter_by_day_of_week(day)
                break

        # And pull the stations list
        stations_df = stations_list_from_tsn(today_feed, key_train_name)
        new_tt_spec = raw_tt_spec.copy()  # Copy entire original spec
        new_tt_spec.iloc[0, 0] = float("nan")  # Blank out key_code
        newer_tt_spec = pd.concat([new_tt_spec, stations_df])  # Yes, this works
        # The problem is that it leads to duplicate indices (ugh!)
        # So fully reset the index
        newest_tt_spec = newer_tt_spec.reset_index(drop=True)
        debug_print(1, newest_tt_spec)
        return newest_tt_spec

    raise InputError("Key cell must be blank or 'stations of xxx', was ", key_code)


def stations_list_from_tt_spec(tt_spec):
    """Given a tt_spec dataframe, return the station list as a list of strings"""
    stations_df = tt_spec.iloc[1:, 0]
    stations_list_raw = stations_df.to_list()
    stations_list_strings = [str(i) for i in stations_list_raw]
    stations_list = [i.strip() for i in stations_list_strings if i.strip() != ""]
    return stations_list


def train_specs_list_from_tt_spec(tt_spec):
    """Given a tt_spec dataframe, return the trains list as a list of strings"""
    train_specs_df = tt_spec.iloc[0, 1:]
    train_specs_list_raw = train_specs_df.to_list()
    train_specs_list = [str(i).strip() for i in train_specs_list_raw]
    return train_specs_list


def get_column_options(tt_spec):
    """
    Given a tt_spec dataframe with column-options in row 2, return a data structure for the column options.

    This data structure is a list (indexed by column number) wherein each element is a list.
    These inner lists are either empty, or a list of options.

    Options are free-form; currently only "reverse" is defined.  More will be defined later.
    Blank columns lead to a spurious "nan", but as long as we don't check for a "nan" option, who cares?
    (Possibly fix this later.)

    The column options are specified in row 2 of the table.  If they're not there, don't call this.
    """

    def nan_to_blank(s):
        if pd.isna(s):
            return ""
        return s

    if str(tt_spec.iloc[1, 0]).lower() not in ["column-options", "column_options"]:
        column_count = tt_spec.shape[1]
        # What, there weren't any?  Make a list containing blank lists:
        column_options = [[]] * column_count
        return column_options
    # Now for the main version
    column_options_df = tt_spec.iloc[1, 0:]  # second row, all of it
    column_options_raw_list = column_options_df.to_list()
    column_options_clean_list = [nan_to_blank(s) for s in column_options_raw_list]
    column_options_nested_list = [str(i).split() for i in column_options_clean_list]
    debug_print(1, column_options_nested_list)
    return column_options_nested_list


def get_cell_codes(code_text: str, train_specs: list[str]) -> dict[str, str]:
    """
    Given special code text in a cell, decipher it

    The code leads with a train_spec (train number or train number + day of week), followed by a space,
    followed by zero or more of the following (space-separated):
    "first" (first station for train, show departure only)
    "last" (last station for train, show arrival only)
    "first two_row" -- use two-row format
    "last two_row" -- use two-row format
    "blank" -- if this train does not stop at this station, make a blank cell with this train's color

    Specifying just a train spec is supported.

    For special codes which aren't dependent on a train number, see
    text_presentation.get_cell_substitution.  Those include simple (white cell) "blank".

    Returns None if there was no code in the cell (the usual case)

    Otherwise returns a dict:
    train_spec: the train_spec
    first: True or False
    last: True or False
    blank: True or False
    """
    if code_text == "" or pd.isna(code_text):
        return None

    code_text = code_text.strip()

    # Train specs may have a "noheader" suffix.  Remove it.
    train_specs = [
        train_spec.removesuffix("noheader").strip() for train_spec in train_specs
    ]

    # The cell code may end with two_row or two-row.  Remove it.
    two_row = False
    if code_text.endswith("two_row"):
        two_row = True
        code_text = code_text.removesuffix("two_row").strip()
    elif code_text.endswith("two-row"):
        two_row = True
        code_text = code_text.removesuffix("two-row").strip()
    elif code_text.endswith("tworow"):
        two_row = True
        code_text = code_text.removesuffix("tworow").strip()

    if code_text.endswith("last"):
        train_spec = code_text.removesuffix("last").strip()
        if train_spec == "":
            return {
                "train_spec": None,
                "last": True,
                "first": False,
                "blank": False,
                "two_row": two_row,
            }
        if train_spec not in train_specs:
            return None
        return {
            "train_spec": train_spec,
            "last": True,
            "first": False,
            "blank": False,
            "two_row": two_row,
        }

    if code_text.endswith("first"):
        train_spec = code_text.removesuffix("first").strip()
        if train_spec == "":
            return {
                "train_spec": None,
                "last": False,
                "first": True,
                "blank": False,
                "two_row": two_row,
            }
        if train_spec not in train_specs:
            return None
        return {
            "train_spec": train_spec,
            "first": True,
            "last": False,
            "blank": False,
            "two_row": two_row,
        }

    # We handle simple "blank" in text_presentation.get_cell_substitution.
    # This is "blank" with a train number -- colored blank.
    if code_text.endswith("blank"):
        train_spec = code_text.removesuffix("blank").strip()
        if train_spec not in train_specs:
            return None
        return {
            "train_spec": train_spec,
            "first": False,
            "last": False,
            "blank": True,
            "two_row": two_row,  # ignored in this case, but OK
        }

    # Simple train number.
    train_spec = code_text.strip()
    if train_spec not in train_specs:
        return None
    return {
        "train_spec": train_spec,
        "first": False,
        "last": False,
        "blank": False,
        "two_row": two_row,
    }


def split_trains_spec(trains_spec):
    """
    Given a string like "59 / 174 / 22", return a structured list:

    [["59, "174", "22"], True]

    Used to separate specs for multiple trains in the same timetable column.
    A single "59" will simply give {"59"}.

    This also processes specs like "59 monday".  And "59 noheader".  And "59 monday noheader".
    These require exact spacing; this routine should probably clean up the spacing, but does not.

    """
    # Remove leading whitespace and possible leading minus sign
    clean_trains_spec = trains_spec.lstrip()

    raw_list = clean_trains_spec.split("/")
    clean_list = [item.strip() for item in raw_list]  # remove whitespace again
    return clean_list


def flatten_train_specs_list(train_specs_list):
    """
    Take a nested list of trains and make a flat list of trains.

    Take a list of trains as specified in a tt_spec such as [NaN,'174 monday','178/21','stations','23/1482']
    and make a flat list of all trains involved ['174 monday','178','21','23','1482']
    without the special keywords like "station".

    Leaves the '91 monday' type entries.

    Removes "noheader" suffixes (we never want them in flattened form).
    """
    flattened_ts_list = []
    for ts in train_specs_list:
        train_specs = split_trains_spec(ts)  # Separates at the "/"
        cleaned_train_specs = [
            train_spec.removesuffix("noheader").strip() for train_spec in train_specs
        ]
        flattened_ts_list = [*flattened_ts_list, *cleaned_train_specs]
    flattened_ts_set = set(flattened_ts_list)
    flattened_ts_set = flattened_ts_set - special_column_names
    return flattened_ts_set


#### Subroutines for fill_tt_spec


def service_dates_from_trip_id(feed, trip_id):
    """
    Given a single trip_id, get the associated service dates by looking up the service_id in the calendar

    Returns an ordered pair (start_date, end_date)
    """
    # FIXME: The goal is to get the latest start date and earliest end date
    # for all trains in a list.  Do this in a more "pandas" fashion.
    service_id = feed.trips[feed.trips.trip_id == trip_id]["service_id"].squeeze()

    calendar_row = feed.calendar[feed.calendar.service_id == service_id]

    start_date = (calendar_row.start_date).squeeze()
    end_date = (calendar_row.end_date).squeeze()

    return [start_date, end_date]


def get_timepoint_from_trip_id(feed, trip_id, station_code):
    """
    Given a single trip_id, station_code, and a feed, extract a single timepoint.

    This returns the timepoint (as a Series) taken from the stop_times GTFS feed.

    Throw TwoStopsError if it stops here twice.

    Return "None" if it doesn't stop here.  This is not an error.
    (Used to throw NoStopError if it doesn't stop here.  Too common.)
    """
    # Old, slower code:
    # stop_times = feed.filter_by_trip_ids([trip_id]).stop_times # Unsorted
    # timepoint_df = stop_times.loc[stop_times['stop_id'] == station_code]
    # The following is MUCH faster -- cuts test case from 35 secs to 20 secs:
    timepoint_df = feed.stop_times[
        (feed.stop_times["trip_id"] == trip_id)
        & (feed.stop_times["stop_id"] == station_code)
    ]
    if timepoint_df.shape[0] == 0:
        return None
    if timepoint_df.shape[0] > 1:
        # This is a bail-out error, it can afford to be slow:
        # Note: the train number lookup only works if the feed is limited to one day,
        # thus making the reverse lookup unique.
        # It will throw an error otherwise.
        trip_id_to_tsn_dict = make_trip_id_to_tsn_dict(feed)
        tsn = trip_id_to_tsn_dict[trip_id]
        raise TwoStopsError(
            " ".join(
                [
                    "Train number",
                    tsn,
                    "with trip id",
                    trip_id,
                    "stops at station code",
                    station_code,
                    "more than once",
                ]
            )
        )
    timepoint = timepoint_df.iloc[0]  # Pull out the one remaining row
    return timepoint


def get_dwell_secs(today_feed, trip_id, station_code):
    """
    Gets dwell time in seconds for a specific trip_id at a specific station

    today_feed: a feed
    trip_id: relevant trip_id
    station_code: station code

    Used primarily to determine whether to put both arrival and departure times
    in the timetable for this station.
    """
    timepoint = get_timepoint_from_trip_id(today_feed, trip_id, station_code)

    if timepoint is None:
        # If the train doesn't stop there, the dwell time is zero;
        # and we need thie behavior for make_stations_max_dwell_map
        return 0

    # There's a catch!  If this station is "discharge only" or "receive only",
    # it effectively has no official dwell time, and should not get two lines
    if timepoint.drop_off_type == 1 or timepoint.pickup_type == 1:
        return 0

    # Normal case:
    departure_secs = gtfs_kit.timestr_to_seconds(timepoint.departure_time)
    arrival_secs = gtfs_kit.timestr_to_seconds(timepoint.arrival_time)
    dwell_secs = departure_secs - arrival_secs
    return dwell_secs


def make_stations_max_dwell_map(
    today_feed, tt_spec, dwell_secs_cutoff, trip_from_train_spec_fn
):
    """
    Return a dict from station_code to True/False, based on the trains in the tt_spec.

    This is used to decide whether a station should get a "double line" or "single line" format in the timetable.

    today_feed: a feed filtered to a single date (so tsns are unique)
    tt_spec: the tt_spec
    dwell_secs_cutoff: below this, we don't bother to list arrival and departure times both
    trip_from_train_spec_fn: a function which maps train_spec to trip_id and provides error raising

    Expects a feed already filtered to a single date.
    The feed *may* be restricted to the relevant trains (but must contain all relevant trains).

    First we extract the list of stations and the list of train names from the tt_spec.

    If any train in tsns has a dwell time of dwell_secs or longer at a station,
    then the dict returns True for that station_code; otherwise False.
    """
    # First get stations and trains list from tt_spec.
    stations_list = stations_list_from_tt_spec(tt_spec)
    train_specs_list = train_specs_list_from_tt_spec(tt_spec)
    # Note train_specs_list still contains "/" items
    flattened_train_spec_set = flatten_train_specs_list(train_specs_list)
    # Note that "91 monday" is a perfectly valid spec here

    # Prepare the dict to return
    stations_dict = {}
    for station_code in stations_list:
        max_dwell_secs = 0
        for train_spec in flattened_train_spec_set:
            debug_print(3, "debug dwell map:", train_spec, station_code)
            trip_id = trip_from_train_spec_fn(train_spec).trip_id
            max_dwell_secs = max(
                max_dwell_secs, get_dwell_secs(today_feed, trip_id, station_code)
            )
        if max_dwell_secs >= dwell_secs_cutoff:
            stations_dict[station_code] = True
        else:
            stations_dict[station_code] = False
    return stations_dict


def raise_error_if_not_one_row(trips):
    """
    Given a PANDAS DataFrame, raise an error if it has either 0 or more than 1 rows.

    The error text is based on the assumption that this is a GTFS trips frame.
    This returns nothing if successful; it is solely sanity-check code.

    For speed we have to work with trips directly rather than modifying the feed,
    which is why this is needed for fill_tt_spec, rather than merely in feed_enhanced.
    """
    num_rows = trips.shape[0]
    if num_rows == 0:
        raise NoTripError(
            "Expected single trip: no trips in filtered trips table", trips
        )
    if num_rows > 1:
        print(trips)
        raise TwoTripsError(
            "Expected single trip: too many trips in filtered trips table", trips
        )
    return


def fill_tt_spec(
    tt_spec,
    *,
    today_feed,
    reference_date,
    doing_html=False,
    box_time_characters=False,
    doing_multiline_text=True,
    train_numbers_side_by_side=False,
    is_major_station="standard",
    is_ardp_station="dwell",
    dwell_secs_cutoff=300,
    use_bus_icon_in_cells=False,
):
    """
    Fill a timetable from a tt-spec template using GTFS data

    The tt-spec must be complete (run augment_tt_spec first)
    today_feed: GTFS feed to work with.  Mandatory.
        This should be filtered to a single representative date.  This is not checked.
        This *may* be filtered to relevant trains only.  It must contain all relevant trains.
    reference_date: Reference date to get timetable for.  Also used for Arizona timezone conversion.

    doing_html: Produce HTML timetable.  Default is false (produce plaintext timetable).
    box_time_characters: Box every character in the time in an HTML box to make them line up.
        For use with fonts which don't have tabular nums.
        Default is False.  Avoid if possible; fragile.
    doing_multiline_text: Produce multiline text in cells.  Ignored if doing_html.
        Default is True.
        If False, stick with single-line text (and never print arrival times FIXME)
    train_numbers_side_by_side: For column headers for a column with multiple trains, put train numbers side by side.
        Default is to stack them top to bottom.
    is_major_station: pass a function which says whether a station should be "major";
        "False" means false for all
        "standard" means a standard list of Amtrak major stations
        Defaults to "standard"
    is_ardp_station: pass a function which says whether a station should have arrival times;
        "False" means false for all; "True" means true for all
        Default is "dwell" (case sensitive), which uses dwell_secs_cutoff.
    dwell_secs_cutoff: Show arrival & departure times if dwell time is this many seconds
        or higher for some train in the tt_spec
        Defaults to 300, meaning 5 minutes.
        Probably don't want to ever make it less than 1 minute.
    use_bus_icon_in_cells: Put a bus icon next to timetable cells which are a bus.
    """
    # We have a filtered feed.  We're going to have to map from tsns to trip_ids, repeatedly.
    # This was the single slowest step in earlier versions of the code, using nearly all the runtime.
    # So we generate a dict for it.
    tsn_to_trip_id = make_tsn_to_trip_id_dict(today_feed)
    # Because of the problem of "same tsn, different day", we have to add the "91 monday" indices.
    tsn_and_day_to_trip_id = make_tsn_and_day_to_trip_id_dict(today_feed)
    # Merger of both dictionaries:
    train_spec_to_trip_id = tsn_and_day_to_trip_id | tsn_to_trip_id

    # Create an inner function to get the trip from the tsn, using the dict we just made
    # Also depends on the today_feed
    def trip_from_train_spec_local(train_spec: str):
        try:
            my_trip_id = train_spec_to_trip_id[train_spec]
        except KeyError as e:
            raise InputError("No trip_id for ", train_spec) from e
        my_trips = today_feed.trips[today_feed.trips.trip_id == my_trip_id]
        raise_error_if_not_one_row(my_trips)
        my_trip = my_trips.iloc[0]
        return my_trip

    # Now, we need to determine whether the tsn is a bus.  This is actually in GTFS.
    # However, it has to be looked up by trip_id, so this needs to use the local version
    # of trip_from_train_spec_local, *and* should use the local reduced feed, so it has to be
    # subordinate to this particular run of the timetable generator!
    # So create another inner function to pull the line from the route table.
    def route_from_train_spec_local(train_spec: str):
        my_trip = trip_from_train_spec_local(train_spec)
        my_routes = today_feed.routes[today_feed.routes.route_id == my_trip.route_id]
        if my_routes.shape[0] == 0:
            raise GTFSError("Missing route_id for train_spec", train_spec)
        my_route = my_routes.iloc[0]
        return my_route

    # Extract a list of column options, if provided in the spec
    # This must be in the second row (row 1) and first column (column 0)
    # It ends up as a list (indexed by column number) of lists of options.
    column_options = get_column_options(tt_spec)
    if str(tt_spec.iloc[1, 0]).lower() in ["column-options", "column_options"]:
        # Delete the problem line before further work.
        # This drops by index and not by actual row number, irritatingly
        # Thankfully they're currently the same
        tt_spec = tt_spec.drop(1, axis="index")

    # Load variable function for station name printing
    prettyprint_station_name = None
    if doing_html:
        prettyprint_station_name = agency().station_name_to_html
    elif doing_multiline_text:
        prettyprint_station_name = agency().station_name_to_multiline_text
    else:
        prettyprint_station_name = agency().station_name_to_single_line_text
    if not callable(prettyprint_station_name):
        raise TypeError(
            "Received prettyprint_station_name which is not callable: ",
            prettyprint_station_name,
        )

    # Load variable functions for is_ardp_station and is_major_station
    match is_major_station:
        case False:
            is_major_station = lambda station_code: False
        case "standard":
            is_major_station = agency().is_standard_major_station
    if not callable(is_major_station):
        raise TypeError(
            "Received is_major_station which is not callable: ", is_major_station
        )

    match is_ardp_station:
        case False:
            is_ardp_station = lambda station_code: False
        case True:
            is_ardp_station = lambda station_code: True
        case "dwell":
            # Prep max dwell map.  This is the second-slowest part of the program.
            stations_max_dwell_map = make_stations_max_dwell_map(
                today_feed=today_feed,
                tt_spec=tt_spec,
                dwell_secs_cutoff=dwell_secs_cutoff,
                trip_from_train_spec_fn=trip_from_train_spec_local,
            )
            is_ardp_station = lambda station_code: stations_max_dwell_map[station_code]
            debug_print(1, "Dwell map prepared.")
    if not callable(is_ardp_station):
        raise TypeError(
            "Received is_ardp_station which is not callable: ", is_ardp_station
        )

    # We used to do deep copies here.  Really we just want to copy the STRUCTURE.
    # tt = tt_spec.copy()  # "deep" copy
    [row_index, column_index] = tt_spec.axes
    tt = pd.DataFrame(
        index=row_index.copy(deep=True), columns=column_index.copy(deep=True)
    )
    # styler_t = tt_spec.copy()  # another "deep" copy, parallel
    styler_t = pd.DataFrame(
        index=row_index.copy(deep=True), columns=column_index.copy(deep=True)
    )
    debug_print(1, "Copied tt-spec.")

    # Go through the columns to get an ardp columns map -- cleaner than current implementation
    # FIXME.

    # Base CSS for every data cell.  We probably shouldn't do this but it tests that the styler works.
    base_cell_css = ""

    # NOTE, border variations not implemented yet FIXME
    # borders_final_css="border-bottom-heavy"
    # borders_initial_css="border-top-heavy"
    # Have to add "initial" and "final" with heavy borders

    # Pick out the agency timezone.  Although theoretically each agency has its own timezone,
    # The dataset is not allowed by GTFS to have multiple agency timezones,
    # so the feed is sufficient to specity the agency timezone
    any_agency_row = today_feed.agency.iloc[0]
    agency_tz = any_agency_row.agency_timezone
    debug_print(1, "Agency time zone", agency_tz)

    # Now for the main routine, which is a giant double loop, and therefore quite slow.
    [row_count, column_count] = tt_spec.shape

    header_replacement_list = []  # list, will fill in as we go
    header_styling_list = []  # list, to match column numbers.  Will fill in as we go
    for x in range(1, column_count):  # First (0) column is the station code
        column_key_str = str(tt_spec.iloc[0, x]).strip()  # row 0, column x
        # Create blank train_specs list so we can call get_cell_codes on a special column without crashing
        train_specs = []

        column_header_styling = ""  # default
        match column_key_str.lower():
            case "station" | "stations":
                column_header = text_presentation.get_station_column_header(
                    doing_html=doing_html
                )
            case "services":
                column_header = text_presentation.get_services_column_header(
                    doing_html=doing_html
                )  # in a span
            case "access":
                column_header = text_presentation.get_access_column_header(
                    doing_html=doing_html
                )  # in a span
            case "timezone":
                column_header = text_presentation.get_timezone_column_header(
                    doing_html=doing_html
                )  # in a span
            case _:
                # it's actually a train, or several trains
                # Check column options for reverse, days, ardp:
                reverse = "reverse" in column_options[x]
                use_daystring = "days" in column_options[x]
                long_days_box = "long-days-box" in column_options[x]
                short_days_box = "short-days-box" in column_options[x]
                this_column_gets_ardp = "ardp" in column_options[x]
                no_rd = "no-rd" in column_options[x]

                # Separate train numbers by "/", and create the train_spec list
                train_specs = split_trains_spec(column_key_str)
                column_header = text_presentation.get_time_column_header(
                    train_specs,
                    route_from_train_spec_local,
                    doing_html=doing_html,
                    train_numbers_side_by_side=train_numbers_side_by_side,
                )
                if doing_html:
                    # Style the header with the color & stylings for the first tsn
                    # ...which isn't "noheader"...
                    # ...because I don't know how to do multiples! FIXME
                    header_styling_train_spec = None
                    for potential_train_spec in train_specs:
                        if potential_train_spec.endswith("noheader"):
                            continue
                        else:
                            header_styling_train_spec = potential_train_spec
                            break
                    if header_styling_train_spec:
                        column_header_styling = get_time_column_stylings(
                            header_styling_train_spec,
                            route_from_train_spec_local,
                            output_type="attributes",
                        )
                # Check whether this column has any buses which should be marked
                use_bus_icon_this_column = False
                if use_bus_icon_in_cells:
                    for train_spec in train_specs:
                        train_spec = train_spec.removesuffix("noheader").strip()
                        route = route_from_train_spec_local(train_spec)
                        if route.route_type == 3:
                            # We have found a bus
                            use_bus_icon_this_column = True
                            break

                # Check whether this column has any checked baggage
                use_baggage_icon_this_column = False
                for train_spec in train_specs:
                    potential_baggage_tsn = train_spec_to_tsn(train_spec)
                    if agency().train_has_checked_baggage(potential_baggage_tsn):
                        use_baggage_icon_this_column = True
                        break

        # Now fill in the column header, as chosen earlier
        header_replacement_list.append(column_header)
        header_styling_list.append(column_header_styling)

        for y in range(1, row_count):  # First (0) row is the header
            station_code = tt_spec.iloc[y, 0]  # row y, column 0
            # NaNs are notoriously hard to match, so convert them.
            if pd.isna(station_code):
                station_code = ""

            # Also convert NaNs to empty string in individual cells.
            if pd.isna(tt_spec.iloc[y, x]):
                tt_spec.iloc[y, x] = ""

            # Reset the styler string:
            cell_css_list = [base_cell_css]
            # Check for cell_codes like "28 last".  This *usually* returns None.
            cell_codes = get_cell_codes(tt_spec.iloc[y, x], train_specs)

            # Check for simple cell substitutions like "blank" and "downarrow".
            # Returns None or a string.
            cell_substitution = text_presentation.get_cell_substitution(
                tt_spec.iloc[y, x]
            )
            if cell_substitution:
                tt_spec.iloc[y, x] = cell_substitution

            # This is effectively matching row, column, cell contents in spec
            match [station_code.lower(), column_key_str.lower(), tt_spec.iloc[y, x]]:
                case ["", _, ""]:
                    # Make sure blanks become *string* blanks in this line.
                    tt.iloc[y, x] = ""
                case ["", _, raw_text]:
                    # This is probably raw text like "To Chicago".
                    # But it might be a cell code.  We only accept "91 blank".
                    # Note that the simple substitutions were processed earlier.
                    if cell_codes and cell_codes["blank"]:
                        tt.iloc[y, x] = ""
                        cell_css_list.append("blank-cell")
                        blank_train_spec = cell_codes["train_spec"]
                        cell_css_list.append(
                            get_time_column_stylings(
                                blank_train_spec,
                                route_from_train_spec_local,
                                output_type="class",
                            )
                        )
                    else:
                        # This is probably special text like "to Chicago".
                        cell_css_list.append("special-cell")
                        # Copy the handwritten text over.
                        tt.iloc[y, x] = raw_text
                case ["route-name", ck, raw_text] if ck in special_column_names:
                    # Usually blank for special columns, but could be free-written text
                    cell_css_list.append("route-name-cell")
                    if raw_text:
                        tt.iloc[y, x] = raw_text
                    else:
                        tt.iloc[y, x] = ""
                case ["route-name", _, _]:
                    # Line for route names.
                    cell_css_list.append("route-name-cell")
                    route_names = []
                    styled_route_names = []
                    styled_already = False
                    for train_spec in train_specs:
                        if train_spec.endswith("noheader"):
                            continue
                        my_trip = trip_from_train_spec_local(train_spec)
                        route_id = my_trip.route_id
                        # Clean this interface up later.  For now highly Amtrak-specific FIXME
                        route_name = agency().get_route_name(today_feed, route_id)
                        styled_route_name = (
                            text_presentation.style_route_name_for_column(
                                route_name, doing_html=doing_html
                            )
                        )
                        if not route_names or route_names[-1] != route_name:
                            # Don't duplicate if same route as previous train in slashed list
                            route_names.append(route_name)
                            styled_route_names.append(styled_route_name)
                        if not styled_already:
                            # Color based on the first one which isn't noheader.
                            cell_css_list.append(
                                get_time_column_stylings(
                                    train_spec,
                                    route_from_train_spec_local,
                                    output_type="class",
                                )
                            )
                            styled_already = True
                    if doing_html:
                        separator = "<hr>"
                    else:
                        separator = "\n"
                    full_styled_route_names = separator.join(styled_route_names)
                    tt.iloc[y, x] = full_styled_route_names
                case ["updown", ck, _] if ck in special_column_names:
                    cell_css_list.append("updown-cell")
                    tt.iloc[y, x] = ""
                case ["updown", _, _]:
                    # Special line just to say "Read Up" or "Read Down"
                    cell_css_list.append("updown-cell")
                    tt.iloc[y, x] = text_presentation.style_updown(
                        reverse, doing_html=doing_html
                    )
                case ["days" | "days-of-week", ck, _] if ck in special_column_names:
                    cell_css_list.append("days-of-week-cell")
                    tt.iloc[y, x] = ""
                case ["days" | "days-of-week", _, ""]:
                    cell_css_list.append("days-of-week-cell")
                    # No reference stop?  Maybe this should be blank.
                    # Useful if one train runs across midnight.
                    tt.iloc[y, x] = ""
                    # Color this cell
                    # FIXME, currently using color from first tsn only
                    cell_css_list.append(
                        get_time_column_stylings(
                            train_specs[0],
                            route_from_train_spec_local,
                            output_type="class",
                        )
                    )
                case ["days" | "days-of-week", _, reference_stop_id]:
                    # Days of week -- best for a train which doesn't run across midnight
                    cell_css_list.append("days-of-week-cell")
                    # We can only show the days for one station.
                    # So get the reference stop_id / station code to use; user-specified
                    if len(train_specs) > 1:
                        print(
                            "Warning: using only ", train_specs[0], " for days header"
                        )
                    my_trip = trip_from_train_spec_local(train_specs[0])
                    timepoint = get_timepoint_from_trip_id(
                        today_feed, my_trip.trip_id, reference_stop_id
                    )
                    if timepoint is None:
                        # Manual override?  Pass the raw text through.
                        raw_text = reference_stop_id
                        tt.iloc[y, x] = raw_text
                    else:
                        # Automatically calculated day string.
                        # Pull out the timezone for the reference_stop_id (should precache as dict, TODO)
                        stop_df = today_feed.stops[
                            today_feed.stops.stop_id == reference_stop_id
                        ]
                        stop_tz = stop_df.iloc[0].stop_timezone
                        zonediff = text_presentation.get_zonediff(
                            stop_tz, agency_tz, reference_date
                        )
                        # Get the day change for the reference stop (format is explained in text_presentation)
                        departure = text_presentation.explode_timestr(
                            timepoint.departure_time, zonediff
                        )
                        offset = departure.day
                        # Finally, get the calendar (must be unique)
                        calendar = today_feed.calendar[
                            today_feed.calendar.service_id == my_trip.service_id
                        ]
                        # And fill in the actual string
                        daystring = text_presentation.day_string(
                            calendar, offset=offset
                        )
                        # TODO: add some HTML styling here
                        tt.iloc[y, x] = daystring
                    # Color this cell
                    # FIXME, currently using color from first tsn only
                    cell_css_list.append(
                        get_time_column_stylings(
                            train_specs[0],
                            route_from_train_spec_local,
                            output_type="class",
                        )
                    )
                case [_, _, raw_text] if raw_text != "" and not cell_codes:
                    # Line led by a station code, but cell already has a value.
                    # and the value isn't one of the special codes we check later.
                    cell_css_list.append("special-cell")
                    # This is probably special text like "to Chicago".
                    # Copy the handwritten text over.
                    tt.iloc[y, x] = raw_text
                case [_, "station" | "stations", _]:
                    # Line led by a station code, column for station names
                    cell_css_list.append("station-cell")
                    station_name_raw = agency().get_station_name(station_code)
                    major = agency().is_standard_major_station(station_code)
                    station_name_str = prettyprint_station_name(station_name_raw, major)
                    tt.iloc[y, x] = station_name_str
                case [_, "services", _]:
                    # Column for station services codes.  Currently completely vacant.
                    cell_css_list.append("services-cell")
                    services_str = ""
                    tt.iloc[y, x] = services_str
                case [_, "access", _]:
                    cell_css_list.append("access-cell")
                    access_str = ""
                    # Currently Amtrak-specific.
                    if agency().station_has_accessible_platform(station_code):
                        access_str += icons.get_accessible_icon_html(
                            doing_html=doing_html
                        )
                    elif agency().station_has_inaccessible_platform(station_code):
                        access_str += icons.get_inaccessible_icon_html(
                            doing_html=doing_html
                        )
                    tt.iloc[y, x] = access_str
                case [_, "timezone", _]:
                    # Pick out the stop timezone -- TODO, precache this as a dict
                    stop_df = today_feed.stops[today_feed.stops.stop_id == station_code]
                    stop_tz = stop_df.iloc[0].stop_timezone
                    cell_css_list.append("timezone-cell")
                    tt.iloc[y, x] = text_presentation.get_zone_str(
                        stop_tz, doing_html=doing_html
                    )
                case [_, _, _]:
                    # Line led by station code, column led by train numbers,
                    # cell empty or has a "cell code": the normal case -- we need to fill in a time.

                    # For a slashed train spec ( 549 / 768 ) pull the *first* train's times,
                    # then the second train's times *if the first train doesn't stop there*

                    # For connecting trains, use two different rows and use cell codes.

                    # Pick out the stop timezone -- TODO, precache this as a dict
                    stop_df = today_feed.stops[today_feed.stops.stop_id == station_code]
                    try:
                        stop_tz = stop_df.iloc[0].stop_timezone
                    except BaseException as err:
                        print("While finding time zone at", station_code)
                        raise

                    debug_print(
                        3,
                        "Trainspecs: " + str(train_specs) + "; Station:" + station_code,
                    )

                    # Extract my_trip, timepoint (and later calendar)
                    # Note that in Python variables defined in a loop "hang around"

                    if cell_codes and cell_codes["train_spec"]:
                        # Specific train_spec was requested.
                        debug_print(2, "cell codes found: ", cell_codes)
                        train_specs_to_check = [cell_codes["train_spec"]]
                    else:
                        train_specs_to_check = [
                            train_spec.removesuffix("noheader").strip()
                            for train_spec in train_specs
                        ]

                    for train_spec in train_specs_to_check:
                        my_trip = trip_from_train_spec_local(train_spec)
                        debug_print(2, "debug trip_id:", train_spec, my_trip.trip_id)
                        timepoint = get_timepoint_from_trip_id(
                            today_feed, my_trip.trip_id, station_code
                        )
                        if timepoint is not None:
                            # Use the FIRST one which returns a timepoint
                            break

                    if (timepoint is None) or (cell_codes and cell_codes["blank"]):
                        # This train does not stop at this station
                        # *** Or we've been told to make a colored blank cell ***
                        tt.iloc[y, x] = ""
                        cell_css_list.append("blank-cell")
                        # For now, we style if we have a single train.
                        # Including if it's specified with a cell code like "94 blank".
                        # Otherwise leave it white, because it's hard to know what color to use.
                        if len(train_specs_to_check) == 1:
                            cell_css_list.append(
                                get_time_column_stylings(
                                    train_specs_to_check[0],
                                    route_from_train_spec_local,
                                    output_type="class",
                                )
                            )
                    else:
                        # *** MAIN ROUTINE FOR PUTTING A TIME IN A CELL ***
                        # We have a station code, and a specific tsn
                        cell_css_list.append("time-cell")
                        cell_css_list.append(
                            get_time_column_stylings(
                                train_spec,
                                route_from_train_spec_local,
                                output_type="class",
                            )
                        )

                        calendar = None  # if not use_daystring, save time
                        if use_daystring:
                            calendar = today_feed.calendar[
                                today_feed.calendar.service_id == my_trip.service_id
                            ]

                        has_baggage = bool(
                            agency().train_has_checked_baggage(
                                train_spec_to_tsn(train_spec)
                            )
                            and agency().station_has_checked_baggage(station_code)
                        )

                        # Should we put the bus symbol on this cell?
                        # Only if the timetable wants to use them,
                        # And only if it is actually a bus.
                        is_bus = False
                        if use_bus_icon_this_column:
                            route = route_from_train_spec_local(train_spec)
                            if route.route_type == 3:
                                # It is a bus!
                                is_bus = True

                        # Normally we are two_row if the station calls for it,
                        # but (hackishly) we allow the cell_codes to override it.
                        # This isn't quite right as it should be station specific.
                        two_row = is_ardp_station(station_code)

                        # MUST figure first_stop and last_stop
                        # ...which means we need to make earlier passes through the table FIXME
                        # But for now we can handle it with manual annotation in the spec
                        is_first_stop = False
                        is_last_stop = False
                        if cell_codes:
                            is_first_stop = cell_codes["first"]
                            is_last_stop = cell_codes["last"]
                            if is_first_stop or is_last_stop:
                                # We used to do this always, but it's sometimes wrong!
                                # Allow spec creator to override when they want two rows.
                                if not cell_codes["two_row"]:
                                    two_row = False

                        cell_text = text_presentation.timepoint_str(
                            timepoint,
                            stop_tz=stop_tz,
                            agency_tz=agency_tz,
                            reference_date=reference_date,
                            doing_html=doing_html,
                            box_time_characters=box_time_characters,
                            reverse=reverse,
                            two_row=two_row,
                            use_ar_dp_str=this_column_gets_ardp,
                            use_daystring=use_daystring,
                            calendar=calendar,
                            long_days_box=long_days_box,
                            short_days_box=short_days_box,
                            is_first_stop=is_first_stop,
                            is_last_stop=is_last_stop,
                            use_baggage_icon=use_baggage_icon_this_column,
                            has_baggage=has_baggage,
                            use_bus_icon=use_bus_icon_this_column,
                            is_bus=is_bus,
                            no_rd=no_rd,
                        )
                        tt.iloc[y, x] = cell_text
            # Fill the styler.  We MUST overwrite every single cell of the styler.
            styler_t.iloc[y, x] = " ".join(cell_css_list)

    # Now we have to delete the placeholder left column
    tt = tt.drop(labels=0, axis="columns")
    styler_t = styler_t.drop(labels=0, axis="columns")

    # And the placeholder top row
    tt = tt.drop(labels=0, axis="rows")
    styler_t = styler_t.drop(labels=0, axis="rows")

    # And now we have to rename the headers.  This is kind of ugly!
    # This is quite fragile and should be checked regularly.
    # It depends on having removed the placeholder column already.

    # The header replacement list has a potential duplicates problem.
    # Eliminate this by prefixing the column number in an HTML comment.
    unique_header_replacement_list = [
        "".join(["<!-- ", str(i), " -->", header])
        for (i, header) in enumerate(header_replacement_list)
    ]

    #
    # We have to do the styler and the tt at the same time,
    # or the styler will fail.
    tt.columns = unique_header_replacement_list
    styler_t.columns = unique_header_replacement_list

    return (tt, styler_t, header_styling_list)


def produce_timetable(
    *,
    spec_file,
    do_csv,
    do_html,
    do_pdf,
    do_jpg,
    master_feed,
    author,
    command_line_reference_date,
    input_dirname,
    output_dirname,
):
    """
    Produce a single timetable HTML file.  Assumes setup has been done.

    Intended to allow multiple timetables to be processed at once.
    do_csv: produce a CSV timetable
    do_html: produce an HTML timetable
    do_pdf: produce a PDF timetable
    master_feed: initialized master GTFS feed
    author: author name
    command_line_reference_date: reference date passed at command line, might be None
    input_dirname: find the spec_name.csv and spec_name.json files here
    spec_file: root of filename for the .csv and .json files specifying the timetable
    output_dirname: Put the output timetables here
    """
    # Accept the spec name with or without a suffix, for convenience
    spec_filename_base = spec_file.removesuffix(".csv").removesuffix(".json")
    ttspec_csv_filename = spec_filename_base + ".csv"
    ttspec_json_filename = spec_filename_base + ".json"

    if input_dirname:
        input_dir = Path(input_dirname)
        ttspec_csv_path = input_dir / ttspec_csv_filename
        ttspec_json_path = input_dir / ttspec_json_filename
    else:
        # Might be None, if it wasn't passed at the command line
        ttspec_csv_path = ttspec_csv_filename
        ttspec_json_path = ttspec_json_filename
    debug_print(
        1, "ttspec_csv_path", ttspec_csv_path, "/ ttspec_json_path", ttspec_json_path
    )

    # Load the .json file first, as it determines high-level stuff
    aux = load_ttspec_json(ttspec_json_path)

    if output_dirname:
        output_dir = Path(output_dirname)
    else:
        output_dir = Path(".")

    if "output_subdir" in aux:
        output_subdir = aux["output_subdir"]
        output_dir = output_dir / output_subdir
        if not os.path.exists(output_dir):
            os.makedirs(output_dir)
    if "output_filename" in aux:
        # The aux file may specify the output filename
        output_filename_base = aux["output_filename"]
    else:
        # Or, make it the same as the input filename
        output_filename_base = spec_filename_base

    if "for_rpa" in aux:
        for_rpa = aux["for_rpa"]
    else:
        for_rpa = False

    if "train_numbers_side_by_side" in aux:
        train_numbers_side_by_side = aux["train_numbers_side_by_side"]
    else:
        train_numbers_side_by_side = False

    # Copy the icons and fonts to the output dir.
    # This is memoized so it won't duplicate work if you do multiple tables.
    copy_supporting_files_to_output_dir(output_dir, for_rpa)

    if command_line_reference_date:
        reference_date = str(command_line_reference_date)
    elif "reference_date" in aux:
        # We're currently converting GTFS dates to ints; FIXME
        reference_date = str(aux["reference_date"])
    else:
        raise InputError("No reference date in .json or at command line!")
    debug_print(1, "Working with reference date ", reference_date, ".", sep="")

    if "programmers_warning" in aux:
        print("WARNING: ", aux["programmers_warning"])

    if "dwell_secs_cutoff" in aux:
        dwell_secs_cutoff = int(aux["dwell_secs_cutoff"])
    else:
        dwell_secs_cutoff = 300

    use_bus_icon_in_cells = False
    if "use_bus_icon_in_cells" in aux:
        use_bus_icon_in_cells = True

    # Now we're ready to load the .tt-spec file, finally
    tt_spec_raw = load_ttspec_csv(ttspec_csv_path)
    tt_spec = augment_tt_spec(tt_spec_raw, feed=master_feed, date=reference_date)
    debug_print(1, "tt-spec", spec_filename_base, "loaded and augmented")

    # Filter the feed to the relevant day.  Required.
    today_feed = master_feed.filter_by_dates(reference_date, reference_date)
    debug_print(1, "Feed filtered by reference date.")

    # Reduce the feed, by eliminating stuff from other trains.
    # By reducing the stop_times table to be much smaller,
    # this hopefully makes each subsequent search for a timepoint faster.
    # This cuts a testcase runtime from 23 seconds to 20.
    train_specs_list = train_specs_list_from_tt_spec(tt_spec)
    # Note still contains "/" items
    flattened_train_specs_set = flatten_train_specs_list(train_specs_list)

    # Note still contains "91 monday" and similar specs: remove the day suffixes here
    flattened_tsn_list = [
        train_spec_to_tsn(train_spec) for train_spec in flattened_train_specs_set
    ]

    reduced_feed = today_feed.filter_by_trip_short_names(flattened_tsn_list)
    debug_print(1, "Feed filtered by trip_short_name.")

    # Uniqueness sanity check -- check for two rows in reduced_feed.trips with the same tsn.
    # This will make it impossible to map from tsn to trip_id.
    # HOWEVER, Amtrak has some weird duplicates with duplicate trip_ids and identical timings,
    # so this might not be a fatal error.
    if find_tsn_dupes(reduced_feed):
        debug_print(
            1,
            "Warning, tsn duplicates!  If you use one of these without a day disambiguator, a random trip will be picked!  Usually a bad idea!",
        )

    # Print the calendar for debugging
    debug_print(1, "Calendar:")
    debug_print(1, reduced_feed.calendar)

    # Debugging for the reduced feed.  Seems to be fine.
    # with open( Path("./dump-stop-times.csv"),'w') as outfile:
    #    print(reduced_feed.stop_times.to_csv(index=False), file=outfile)

    # Collect pairs of validity dates.
    # Note that the feed has been filtered by train_specs,
    # so will *only* include relevant train_specs in the calendar!
    start_dates = reduced_feed.calendar["start_date"]
    latest_start_date = start_dates.max()
    end_dates = reduced_feed.calendar["end_date"]
    earliest_end_date = end_dates.min()

    debug_print(1, "Believed valid from", latest_start_date, "to", earliest_end_date)

    # This will eventually get used, but for now just emit it as a debug message

    # Note that due to the inline images issue we may need to run
    # a completely separate HTML version for weasyprint.  We avoid this so far.
    # TODO
    # Consider using the SpartanTT font to handle this.  We can make the font
    # quasi-legit for screen readers by using correct Unicode code points.

    if do_csv:
        # Note that there is a real danger of overwriting the source file.
        # Avoid this by adding an extra suffix to the timetable name.
        (timetable, styler_table, header_styling) = fill_tt_spec(
            tt_spec,
            today_feed=reduced_feed,
            reference_date=reference_date,
            is_major_station=agency().is_standard_major_station,
            is_ardp_station="dwell",
            dwell_secs_cutoff=dwell_secs_cutoff,
            use_bus_icon_in_cells=use_bus_icon_in_cells,
        )
        # NOTE, need to add the header
        path_for_csv = output_dir / Path(output_filename_base + "-out.csv")
        timetable.to_csv(path_for_csv, index=False, header=True)
        debug_print(1, "CSV output done")

    if do_jpg:
        do_pdf = True
    if do_pdf:
        do_html = True

    if do_html:
        # Main timetable, same for HTML and PDF
        (timetable, styler_table, header_styling_list) = fill_tt_spec(
            tt_spec,
            today_feed=reduced_feed,
            reference_date=reference_date,
            is_major_station=agency().is_standard_major_station,
            is_ardp_station="dwell",
            dwell_secs_cutoff=dwell_secs_cutoff,
            doing_html=True,
            box_time_characters=False,
            train_numbers_side_by_side=train_numbers_side_by_side,
            use_bus_icon_in_cells=use_bus_icon_in_cells,
        )
        timetable_styled_html = style_timetable_for_html(timetable, styler_table)
        debug_print(1, "HTML styled")

        # Produce the final complete page...
        timetable_finished_html = finish_html_timetable(
            timetable_styled_html,
            header_styling_list,
            author=author,
            aux=aux,
            box_time_characters=False,
            start_date=str(latest_start_date),
            end_date=str(earliest_end_date),
        )
        path_for_html = output_dir / Path(output_filename_base + ".html")
        with open(path_for_html, "w") as outfile:
            print(timetable_finished_html, file=outfile)
        debug_print(1, "Finished HTML done")

    if do_pdf:
        # Pick up already-created HTML, convert to PDF
        weasy_html_pathname = str(path_for_html)
        html_for_weasy = weasyHTML(filename=weasy_html_pathname)
        path_for_weasy = output_dir / Path(output_filename_base + ".pdf")
        html_for_weasy.write_pdf(path_for_weasy)
        debug_print(1, "Weasy done")

    if do_jpg:
        # Convert PDF to JPG
        path_for_jpg = output_dir / Path(output_filename_base + ".jpg")
        vips_command = "".join(
            ["vips copy ", str(path_for_weasy), "[dpi=300] ", str(path_for_jpg)]
        )
        os.system(vips_command)


# This is a module-level global
prepared_output_dirs = []
prepared_output_dirs_for_rpa = []


def copy_supporting_files_to_output_dir(output_dirname, for_rpa=False):
    """
    Copy supporting files (icons, fonts) to the output directory.

    Necessary for Weasyprint, and for the HTML to display right.
    """
    # Copy the image files to the destination directory.
    # Necessary for weasyprint to work right!

    output_dir = Path(output_dirname)

    # Note!  If we do multiple timetables with output_subdir,
    # we would like to save trouble by caching the fact that we've done it.
    # for_rpa adds an extra file (a superset of the other version)
    global prepared_output_dirs_for_rpa
    global prepared_output_dirs
    if str(output_dir) in prepared_output_dirs_for_rpa:
        return
    if not for_rpa and str(output_dir) in prepared_output_dirs:
        return

    source_dir = Path(__file__).parent

    if not os.path.exists(output_dir):
        os.makedirs(output_dir)

    if os.path.samefile(source_dir, output_dir):
        debug_print(1, "Working in module directory, not copying fonts and icons")
        return

    icons_dir = output_dir / "icons"
    if not os.path.exists(icons_dir):
        os.makedirs(icons_dir)
<<<<<<< HEAD
    icon_filenames = ["accessible.svg", "inaccessible-ncn.svg", "baggage-ncn.svg","bed-solid.svg"]
=======
    icon_filenames = icons.get_filenames_for_all_icons()
>>>>>>> bfeb76bd
    if for_rpa:
        icon_filenames.append("rpa-logo.svg")
    for icon_filename in icon_filenames:
        icon_file_source_path = source_dir / "icons" / icon_filename
        icon_file_dest_path = icons_dir / icon_filename
        # Note, this overwrites
        shutil.copy2(icon_file_source_path, icon_file_dest_path)

    fonts_dir = output_dir / "fonts"
    if not os.path.exists(fonts_dir):
        os.makedirs(fonts_dir)
    # Each font has its own directory
    font_subdir_names = ["SpartanTT"]
    for font_subdir_name in font_subdir_names:
        font_subdir = fonts_dir / font_subdir_name
        if not os.path.exists(font_subdir):
            os.makedirs(font_subdir)
    # And font files within the directory
    font_filenames = ["SpartanTT/SpartanTT-Bold.ttf", "SpartanTT/SpartanTT-Medium.ttf"]
    for font_filename in font_filenames:
        font_file_source_path = source_dir / "fonts" / font_filename
        font_file_dest_path = fonts_dir / font_filename
        # Note, this overwrites
        shutil.copy2(font_file_source_path, font_file_dest_path)

    debug_print(1, "Fonts and icons copied to", output_dir)
    if for_rpa:
        prepared_output_dirs_for_rpa.append(str(output_dir))
    prepared_output_dirs.append(str(output_dir))
    return


def produce_several_timetables(
    spec_file_list,
    *,
    gtfs_filename=None,
    do_csv=False,
    do_html=True,
    do_pdf=True,
    do_jpg=False,
    author=None,
    command_line_reference_date=None,
    input_dirname=None,
    output_dirname=None,
):
    """
    Main program to run from other Python programs.

    Doesn't mess around with args or environment variables.
    Does not take a default gtfs filename.
    DOES take filenames and directory names.
    """

    if not author:
        print("produce_several_timetables: author is mandatory!")
        sys.exit(1)

    if not output_dirname:
        print("produce_several_timetables: output_dirname is mandatory!")
        sys.exit(1)
    debug_print(1, "Using output_dir", output_dirname)

    if not output_dirname:
        print("produce_several_timetables: input_dirname is mandatory!")
        sys.exit(1)
    debug_print(1, "Using input_dir", input_dirname)

    if not gtfs_filename:
        print("produce_several_timetables: gtfs_filename is mandatory!")
        sys_exit(1)
    master_feed = initialize_feed(gtfs=gtfs_filename)

    # Amtrak-specific patches.  Bleah!  FIXME
    master_feed = agency().patch_feed(master_feed)
    debug_print(1, "Feed patched, hopefully")

    # Deal with ".list" files.
    list_file_list = sew_pages.get_only_list_files(spec_file_list)
    if list_file_list:
        # This only makes sense when producing PDF.
        do_html = True
        do_pdf = True
    expanded_spec_file_list = sew_pages.expand_list_files(
        spec_file_list, input_dir=input_dirname
    )

    for spec_file in expanded_spec_file_list:
        debug_print(1, "Producing timetable for", spec_file)
        produce_timetable(
            spec_file=spec_file,
            do_csv=do_csv,
            do_html=do_html,
            do_pdf=do_pdf,
            do_jpg=do_jpg,
            master_feed=master_feed,
            author=author,
            command_line_reference_date=command_line_reference_date,
            input_dirname=input_dirname,
            output_dirname=output_dirname,
        )
        debug_print(1, "Done producing timetable for", spec_file)

    for list_file in list_file_list:
        sew_pages.assemble_pdf_from_list(
            list_file, input_dir=input_dirname, output_dir=output_dirname
        )
        debug_print(1, "Produced combined PDF for", list_file)


def main():
    """
    Main program to run from the command line.

    Contains everything involving processing command line arguments,
    environment variables, etc.
    """

    debug_print(3, "Dumping sys.path for clarity:", sys.path)

    my_arg_parser = make_tt_arg_parser()
    args = my_arg_parser.parse_args()

    # Make sure user has provided at least one argument when running program
    # Otherwise, provide help
    if len(sys.argv) <= 1:
        my_arg_parser.print_help()
        sys.exit(1)

    spec_file_list = [*(args.tt_spec_files), *(args.positional_spec_files)]

    if spec_file_list == []:
        print(
            "You need to specify at least one spec file.  Use the --help option for help."
        )
        my_arg_parser.print_usage()
        sys.exit(1)

    set_debug_level(args.debug)
    debug_print(2, "Successfully set debug level to 2.")

    output_dirname = args.output_dirname
    if not output_dirname:
        output_dirname = os.getenv("TIMETABLE_KIT_OUTPUT_DIR")
    if not output_dirname:
        output_dirname = "."

    input_dirname = args.input_dirname
    if not input_dirname:
        input_dirname = os.getenv("TIMETABLE_KIT_INPUT_DIR")
    if not input_dirname:
        input_dirname = "."

    # Eventually this will be set from the command line -- FIXME
    debug_print(2, "Agency found:", args.agency)
    runtime_config.set_agency(args.agency)

    # The arg parser will default this to Amtrak
    gtfs_filename = args.gtfs_filename

    author = args.author
    if not author:
        author = os.getenv("TIMETABLE_KIT_AUTHOR")
    if not author:
        author = os.getenv("AUTHOR")
    if not author:
        print("--author is mandatory!")
        sys.exit(1)

    command_line_reference_date = args.reference_date  # Does not default, may be None

    produce_several_timetables(
        spec_file_list=spec_file_list,
        gtfs_filename=gtfs_filename,
        do_csv=args.do_csv,
        do_html=args.do_html,
        do_pdf=args.do_pdf,
        do_jpg=args.do_jpg,
        author=author,
        command_line_reference_date=command_line_reference_date,
        input_dirname=input_dirname,
        output_dirname=output_dirname,
    )


##########################
#### NEW MAIN PROGRAM ####
##########################
if __name__ == "__main__":
    main()
    sys.exit(0)<|MERGE_RESOLUTION|>--- conflicted
+++ resolved
@@ -1437,11 +1437,7 @@
     icons_dir = output_dir / "icons"
     if not os.path.exists(icons_dir):
         os.makedirs(icons_dir)
-<<<<<<< HEAD
-    icon_filenames = ["accessible.svg", "inaccessible-ncn.svg", "baggage-ncn.svg","bed-solid.svg"]
-=======
     icon_filenames = icons.get_filenames_for_all_icons()
->>>>>>> bfeb76bd
     if for_rpa:
         icon_filenames.append("rpa-logo.svg")
     for icon_filename in icon_filenames:
