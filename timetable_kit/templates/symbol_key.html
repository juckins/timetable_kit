--- conflicted
+++ resolved
@@ -33,18 +33,14 @@
 #}    <tr>
       <td>{{baggage_icon}}</td>
       <td>Checked baggage service available</td>
-<<<<<<< HEAD
-    </tr>
-    <tr>
+    </tr>{#
+#}{% endif %}{% if key_sleeper %}{#
+#}    <tr>
       <td>{{sleeper_icon}}</td>
-      <td>Sleeping car service</td>
-    </tr>
-    <tr>
-=======
+      <td>Sleeping car service available</td>
     </tr>{#
 #}{% endif %}{% if key_d %}{#
 #}    <tr>
->>>>>>> bfeb76bd
       <td><b>D</b></td>
       <td>Stops only to discharge passengers{{ br_or_space(key_on_right) }}(may leave before time shown)</td>
     </tr>{#
