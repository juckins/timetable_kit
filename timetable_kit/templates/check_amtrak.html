--- conflicted
+++ resolved
@@ -1,24 +1,15 @@
 {# check_amtrak.html
    Part of timetable_kit
-<<<<<<< HEAD
    Copyright 2022, 2023 Nathanael Nerode.  Licensed under GNU Affero GPL v.3 or later.
 
    When doing Amtrak, "agency_name" is "Amtrak", "agency_website" is "Amtrak.com"
    This will change for VIA Rail, etc.
-#}<div class="check-amtrak">{#
-#}<p>According to the <a href="{{gtfs_url}}">GTFS data</a>, {#
-#}this was intended to be valid from <b>{{start_date}}</b> through <b>{{end_date}}</b>.<br>{#
-#}Timetables may change for holidays, special events, construction projects, and other reasons.<br>{#
-#}<b>Always check <a href="https://{{agency_website}}">{{agency_website}}</a>{#
-#} for precise times for your exact date of travel.</b></p></div>
-=======
-   Copyright 2022 Nathanael Nerode.  Licensed under GNU Affero GPL v.3 or later.
 #}{%- from "macros.html" import br_or_space -%}{#
 #}<div class="check-amtrak">{#
 #}<p>According to the <a href="{{gtfs_url}}">GTFS data</a>, {#
 #}this was intended to be valid from <b>{{start_date}}</b> through <b>{{end_date}}</b>.<br>{#
-#}<b>Always check <a href="https://amtrak.com">Amtrak.com</a> for precise times for your exact date of travel.</b>{#
+#}<b>Always check <a href="https://{{agency_website}}">{{agency_website}}</a>{#
+#} for precise times for your exact date of travel.</b>{#
 #}{{ br_or_space(not landscape) }}{#
 #}Timetables may change for holidays, special events, construction projects, and other reasons.{#
-#}</p></div>
->>>>>>> c96aa6d7
+#}</p></div>