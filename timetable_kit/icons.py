--- conflicted
+++ resolved
@@ -27,6 +27,7 @@
         "inaccessible-ncn.svg",
         "baggage-ncn.svg",
         "bus-ncn.svg",
+        "bed-solid.svg",
     ]
     return icon_filenames
 
@@ -40,11 +41,8 @@
             get_baggage_icon_css(),
             get_accessible_icon_css(),
             get_inaccessible_icon_css(),
-<<<<<<< HEAD
             get_sleeper_icon_css(),
-=======
             get_bus_icon_css(),
->>>>>>> bfeb76bd
         ]
     )
     return full_css
@@ -83,14 +81,10 @@
 
     If doing_html=False, return a suitable capital letter
     """
-<<<<<<< HEAD
-    return baggage_span_str
-=======
     if doing_html:
         return baggage_span_str
     else:
         return baggage_letter
->>>>>>> bfeb76bd
 
 
 def get_baggage_icon_css():
@@ -182,7 +176,48 @@
     return get_icon_css("inaccessible-ncn.css")
 
 
-<<<<<<< HEAD
+# Use if icon is not available
+bus_letter = "B"
+
+bus_img_str = " ".join(
+    [
+        "<img",
+        'class="bus-icon-img"',
+        'src="icons/bus-ncn.svg"',
+        'alt="' + bus_letter + '"',
+        'title="Bus">',
+    ]
+)
+
+bus_span_str = "".join(
+    [
+        '<span class="bus-symbol">',
+        bus_img_str,
+        "</span>",
+    ]
+)
+
+
+def get_bus_icon_html(doing_html=True) -> str:
+    """
+    Return suitable HTML for displaying the bus icon.
+    """
+    if doing_html:
+        return bus_span_str
+    else:
+        return bus_letter
+
+
+def get_bus_icon_css():
+    """
+    Return suitable CSS for the no-wheelchair icon (loaded from a file)
+    """
+    return get_icon_css("bus-ncn.css")
+
+
+# Use if icon is not available
+sleeper_letter = "S"
+
 sleeper_img_str = " ".join(
     [
         "<img",
@@ -197,57 +232,23 @@
     [
         '<span class="sleeper-symbol">',
         sleeper_img_str,
-=======
-# Use if icon is not available
-bus_letter = "B"
-
-bus_img_str = " ".join(
-    [
-        "<img",
-        'class="bus-icon-img"',
-        'src="icons/bus-ncn.svg"',
-        'alt="' + bus_letter + '"',
-        'title="Bus">',
-    ]
-)
-
-bus_span_str = "".join(
-    [
-        '<span class="bus-symbol">',
-        bus_img_str,
->>>>>>> bfeb76bd
-        "</span>",
-    ]
-)
-
-
-<<<<<<< HEAD
-def get_sleeper_icon_html(embedded_svg=False) -> str:
+        "</span>",
+    ]
+)
+
+
+def get_sleeper_icon_html(doing_html=False) -> str:
     """
     Return suitable HTML for displaying the sleeper icon.
     """
-    return sleeper_span_str
+    if doing_html:
+        return sleeper_span_str
+    else:
+        return sleeper_letter
 
 
 def get_sleeper_icon_css():
     """
     Return suitable CSS for the sleeper icon (loaded from a file)
     """
-    return get_icon_css("bed-solid.css")
-=======
-def get_bus_icon_html(doing_html=True) -> str:
-    """
-    Return suitable HTML for displaying the bus icon.
-    """
-    if doing_html:
-        return bus_span_str
-    else:
-        return bus_letter
-
-
-def get_bus_icon_css():
-    """
-    Return suitable CSS for the no-wheelchair icon (loaded from a file)
-    """
-    return get_icon_css("bus-ncn.css")
->>>>>>> bfeb76bd
+    return get_icon_css("bed-solid.css")