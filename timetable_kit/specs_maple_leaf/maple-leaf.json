{
    "title": "Maple Leaf",
    "heading": "Amtrak & VIA Rail's Maple Leaf",
<<<<<<< HEAD
    "reference_date": "20231210",
=======
    "reference_date": "20240102",
>>>>>>> ae01d01a
    "top_text": "The Maple Leaf is operated jointly by <img class=\"amtrak_logo\" src=\"logos/Amtrak_logo_2.svg\" alt=\"Amtrak\"  title=\"Amtrak\"><a href=\"https://amtrak.com/\">Amtrak</a> and <img class=\"via_rail_logo\" src=\"logos/VIA_Rail_icon.svg\" alt=\"VIA Rail Canada\" title=\"VIA Rail Canada\"><a href=\"https://www.viarail.ca/\">VIA Rail Canada</a>.<br>Tickets for trips entirely within Canada must be bought from VIA Rail.<br>Tickets for trips starting in the US must be bought from Amtrak.<br>Tickets from Canada to the US may be bought from Amtrak or VIA.<br><br>Passengers crossing the border must detrain for customs and immigration inspections at Niagara Falls in both directions.  Appropriate documentation (passports, visas, vaccination cards, etc.) is required to cross the US-Canadian border; please check government websites for details.",
    "bottom_text": "This timetable uses <a href=\"https://www.transit.land/feeds/f-9-amtrak~amtrakcalifornia~amtrakcharteredvehicle\">Amtrak GTFS data</a> for the American station times and <a href=\"https://www.transit.land/feeds/f-f-viarail~traindecharlevoix\">VIA Rail GTFS data</a> for the Canadian station times.<br>Wheelchair access information is from Amtrak's webpages.<br>\"Contains information licensed under the Open Government Licence - Canada.\"<br>Amtrak station codes are three letters; VIA station codes are four letters.",
    "key_baggage": "true",
    "key_r": "true",
    "key_d": "true",
    "for_rpa": "true"
}<|MERGE_RESOLUTION|>--- conflicted
+++ resolved
@@ -1,11 +1,7 @@
 {
     "title": "Maple Leaf",
     "heading": "Amtrak & VIA Rail's Maple Leaf",
-<<<<<<< HEAD
-    "reference_date": "20231210",
-=======
     "reference_date": "20240102",
->>>>>>> ae01d01a
     "top_text": "The Maple Leaf is operated jointly by <img class=\"amtrak_logo\" src=\"logos/Amtrak_logo_2.svg\" alt=\"Amtrak\"  title=\"Amtrak\"><a href=\"https://amtrak.com/\">Amtrak</a> and <img class=\"via_rail_logo\" src=\"logos/VIA_Rail_icon.svg\" alt=\"VIA Rail Canada\" title=\"VIA Rail Canada\"><a href=\"https://www.viarail.ca/\">VIA Rail Canada</a>.<br>Tickets for trips entirely within Canada must be bought from VIA Rail.<br>Tickets for trips starting in the US must be bought from Amtrak.<br>Tickets from Canada to the US may be bought from Amtrak or VIA.<br><br>Passengers crossing the border must detrain for customs and immigration inspections at Niagara Falls in both directions.  Appropriate documentation (passports, visas, vaccination cards, etc.) is required to cross the US-Canadian border; please check government websites for details.",
     "bottom_text": "This timetable uses <a href=\"https://www.transit.land/feeds/f-9-amtrak~amtrakcalifornia~amtrakcharteredvehicle\">Amtrak GTFS data</a> for the American station times and <a href=\"https://www.transit.land/feeds/f-f-viarail~traindecharlevoix\">VIA Rail GTFS data</a> for the Canadian station times.<br>Wheelchair access information is from Amtrak's webpages.<br>\"Contains information licensed under the Open Government Licence - Canada.\"<br>Amtrak station codes are three letters; VIA station codes are four letters.",
     "key_baggage": "true",
