# amtrak/station_name_styling.py
# Part of timetable_kit
# Copyright 2022 Nathanael Nerode.  Licensed under GNU Affero GPL v.3 or later.

"""
Utility routines to style Amtrak station names as HTML or text.
"""

<<<<<<< HEAD
# Map from station codes to connecting service names (matching those in timetable_kit.connecting_services)
from timetable_kit.amtrak.connecting_services_data import connecting_services_dict

# Find the HTML for a specific connecting agency's logo
from timetable_kit.connecting_services import get_connecting_service_logo_html
=======
# These are used to select how to do the prettyprinting
from timetable_kit.amtrak.json_stations import get_station_name
from timetable_kit.amtrak.special_data import is_standard_major_station
>>>>>>> 5e4eece6


def amtrak_station_name_to_multiline_text(station_name: str, major=False) -> str:
    """
    Produce pretty Amtrak station name for plaintext -- multi-line.

    Given an Amtrak station name in one of these two forms:
    Champaign-Urbana, IL (CHM)
    New Orleans, LA - Union Passenger Terminal (NOL)
    Produce a pretty-printable text version (possibly multiple lines)
    If "major", then make the station name bigger and bolder
    We want to avoid very long lines as they mess up timetable formats
    """
    if " - " in station_name:
        (city_state_name, second_part) = station_name.split(" - ", 1)
        (facility_name, suffix) = second_part.split(" (", 1)
        (station_code, _) = suffix.split(")", 1)
    else:
        facility_name = None
        (city_state_name, suffix) = station_name.split(" (", 1)
        (station_code, _) = suffix.split(")", 1)

    if major:
        enhanced_city_state_name = city_state_name.upper()
    else:
        enhanced_city_state_name = city_state_name

    enhanced_station_code = "".join(["(", station_code, ")"])

    if facility_name:
        enhanced_facility_name = "".join(["\n", " - ", facility_name])
    else:
        enhanced_facility_name = ""

    fancy_name = "".join(
        [enhanced_city_state_name, " ", enhanced_station_code, enhanced_facility_name]
    )
    return fancy_name


def amtrak_station_name_to_single_line_text(station_name: str, major=False) -> str:
    """
    Produce pretty Amtrak station name for plaintext -- single line.

    The easy version.  Station name to single line text.
    """
    if major:
        styled_station_name = station_name.upper()
    else:
        styled_station_name = station_name
    return styled_station_name


def amtrak_station_name_to_html(
    station_name: str, major=False, show_connections=True
) -> str:
    """
    Produce pretty Amtrak station name for HTML -- potentially multiline, and complex.

    Given an Amtrak station name in one of these two forms:
    Champaign-Urbana, IL (CHM)
    New Orleans, LA - Union Passenger Terminal (NOL)
    Produce a pretty-printable HTML version
    If "major", then make the station name bigger and bolder
    If "show_connections" (default True) then add links for connecting services (complex!)
    """

    if " - " in station_name:
        (city_state_name, second_part) = station_name.split(" - ", 1)
        (facility_name, suffix) = second_part.split(" (", 1)
        (station_code, _) = suffix.split(")", 1)
    else:
        facility_name = None
        (city_state_name, suffix) = station_name.split(" (", 1)
        (station_code, _) = suffix.split(")", 1)

    # Special cases for exceptionally long city/state names.
    # Insert line breaks.
    raw_city_state_name = city_state_name
    match raw_city_state_name:
        case "Grand Canyon Village, AZ":
            city_state_name = "Grand Canyon<br>Village, AZ"
        case "Essex Junction-Burlington, VT":
            city_state_name = "Essex Junction<br>-Burlington, VT"
        case "Lompoc-Surf, CA -Amtrak Station":
            city_state_name = "Lompoc-Surf, CA"
        # You would think you'd want to do St. Paul-Minneapolis,...
        # but there's plenty of horizontal space in the EB timetable
        # and no vertical space

    if major:
        enhanced_city_state_name = "".join(
            ["<span class=major-station >", city_state_name, "</span>"]
        )
    else:
        enhanced_city_state_name = "".join(
            ["<span class=minor-station >", city_state_name, "</span>"]
        )

    enhanced_station_code = "".join(
        ["<span class=station-footnotes>(", station_code, ")</span>"]
    )

    # It looks stupid to see "- Amtrak Station."
    # I know it's there to distinguish from bus stops, but come on.
    # Let's assume it's the Amtrak station unless otherwise specified.
    # Also saves critical vertical space on Empire Builder timetable.
    #
    # Also eliminate Providence's "Amtrak/MBTA Station";
    # saves critical space on NEC timetables, and we're indicating the MBTA connection
    # in another way anyway.
    if facility_name and facility_name not in ["Amtrak Station", "Amtrak/MBTA Station"]:
        # By default, put the facility name on its own line
        br_for_facility_name = "<br>"
        if station_code in ["BOS", "BBY"]:
            # Save lines on some timetables by putting the facility code on the same line as the station
            # This is needed at Boston for the Richmond timetable
            br_for_facility_name = " "
        if station_code == "PHL":
            # facility_name == "William H. Gray III 30th St. Station"
            # Sorry, Mr. Gray, your name is too long
            facility_name = "30th St. Station"
        if station_code == "NYP":
            # facility_name == "Moynihan Train Hall"
            # Explain that this is Penn Station
            # We have the room because we're taking an extra line for connecting services
            facility_name = "Moynihan Train Hall at Penn Station"
        enhanced_facility_name = "".join(
            [
                br_for_facility_name,
                "<span class=station-footnotes>",
                " - ",
                facility_name,
                "</span>",
            ]
        )
    else:
        enhanced_facility_name = ""

    # Connections.  Hoo boy.  Default to nothing.
    connection_logos_html = ""
    if show_connections:
        # Special-casing for certain stations with LOTS of connections
        if station_code in ["NYP", "SLC", "SNC", "OSD"]:
            # NYP has a long facility name and a lot of connections
            # SLC has connections with very long lines
            # On the Pacific Surfliner:
            # SNC (San Juan Capistrano), OSD (Oceanside)
            # have excessively wide connection logos
            # Grab an extra line in these cases
            connection_logos_html += "<br>"
        # station_code had better be correct, since we're going to look it up
        # stations with no entry in the dict are treated the same as
        # stations which have an empty list of connecting services
        connecting_services = connecting_services_dict.get(station_code, [])
        for connecting_service in connecting_services:
            # Note, this is "" if the agency is not found (but a debug error will print)
            # Otherwise it's a complete HTML code for the agency & its icon
            this_logo_html = get_connecting_service_logo_html(connecting_service)
            if this_logo_html:
                # Add a space before the logo... if it exists at all
                connection_logos_html += " "
                connection_logos_html += this_logo_html
        # Initial implementation tucks all connecting services on the same line.
        # This seems to be working.

    fancy_name = "".join(
        [
            enhanced_city_state_name,
            " ",
            enhanced_station_code,
            enhanced_facility_name,  # Has its own space or <br> before it
            connection_logos_html,  # Has spaces or <br> befor it as needed
        ]
    )
<<<<<<< HEAD
    if station_code in ["ANA", "OLT"]:
        # San Diego Old Town has a short station name and a long facility name,
        # but also several long connecting services.  So put connections on line one,
        # before the facility name line.
        # Same with Anaheim.
        fancy_name = "".join(
            [
                enhanced_city_state_name,
                " ",
                enhanced_station_code,
                enhanced_facility_name,  # Has its own space or <br> before it
                connection_logos_html,  # Has spaces or <br> befor it as needed
            ]
        )
    return fancy_name
=======
    return fancy_name


def get_station_name_pretty(
    station_code: str, doing_multiline_text=False, doing_html=False
) -> str:
    if doing_html:
        prettyprint_station_name = station_name_to_html
    elif doing_multiline_text:
        prettyprint_station_name = station_name_to_multiline_text
    else:
        prettyprint_station_name = station_name_to_single_line_text

    raw_station_name = get_station_name(station_code)
    major = is_standard_major_station(station_code)
    cooked_station_name = prettyprint_station_name(raw_station_name, major)

    return cooked_station_name
>>>>>>> 5e4eece6
<|MERGE_RESOLUTION|>--- conflicted
+++ resolved
@@ -6,17 +6,15 @@
 Utility routines to style Amtrak station names as HTML or text.
 """
 
-<<<<<<< HEAD
 # Map from station codes to connecting service names (matching those in timetable_kit.connecting_services)
 from timetable_kit.amtrak.connecting_services_data import connecting_services_dict
 
 # Find the HTML for a specific connecting agency's logo
 from timetable_kit.connecting_services import get_connecting_service_logo_html
-=======
+
 # These are used to select how to do the prettyprinting
 from timetable_kit.amtrak.json_stations import get_station_name
 from timetable_kit.amtrak.special_data import is_standard_major_station
->>>>>>> 5e4eece6
 
 
 def amtrak_station_name_to_multiline_text(station_name: str, major=False) -> str:
@@ -192,7 +190,6 @@
             connection_logos_html,  # Has spaces or <br> befor it as needed
         ]
     )
-<<<<<<< HEAD
     if station_code in ["ANA", "OLT"]:
         # San Diego Old Town has a short station name and a long facility name,
         # but also several long connecting services.  So put connections on line one,
@@ -208,14 +205,14 @@
             ]
         )
     return fancy_name
-=======
-    return fancy_name
 
 
 def get_station_name_pretty(
     station_code: str, doing_multiline_text=False, doing_html=False
 ) -> str:
     if doing_html:
+        # Note here that show_connections is on by default.
+        # There is no mechanism for turning it off.
         prettyprint_station_name = station_name_to_html
     elif doing_multiline_text:
         prettyprint_station_name = station_name_to_multiline_text
@@ -226,5 +223,4 @@
     major = is_standard_major_station(station_code)
     cooked_station_name = prettyprint_station_name(raw_station_name, major)
 
-    return cooked_station_name
->>>>>>> 5e4eece6
+    return cooked_station_name